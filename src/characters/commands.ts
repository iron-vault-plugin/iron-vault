import { type Datasworn } from "@datasworn/core";
import { Asset } from "@datasworn/core/dist/Datasworn";
import { AssetPickerModal } from "assets/asset-picker-modal";
import { determineCampaignContext } from "campaigns/manager";
import {
  promptForCampaignCharacter,
  setActiveCharacter,
} from "character-tracker";
import { produce } from "immer";
import IronVaultPlugin from "index";
import { appendNodesToMoveOrMechanicsBlockWithActor } from "mechanics/editor";
import { createInitiativeNode } from "mechanics/node-builders";
import { Editor, MarkdownFileInfo, MarkdownView } from "obsidian";
import { Ruleset } from "rules/ruleset";
import { createNewIronVaultEntityFile, vaultProcess } from "utils/obsidian";
import { capitalize } from "utils/strings";
import { CustomSuggestModal } from "utils/suggest";
import { PromptModal } from "utils/ui/prompt";
import { IronVaultKind, pluginPrefixed } from "../constants";
import {
  CharacterActionContext,
  requireActiveCharacterContext,
} from "./action-context";
import {
  addOrUpdateViaDataswornAsset,
  defaultMarkedAbilitiesForAsset,
  walkAsset,
} from "./assets";
import { characterLens, createValidCharacter } from "./lens";
import { CharacterCreateModal } from "./ui/new-character-modal";

export async function addAssetToCharacter(
  plugin: IronVaultPlugin,
  _editor?: Editor,
  view?: MarkdownView,
  asset?: Asset,
  charCtx?: CharacterActionContext,
): Promise<void> {
  // TODO: maybe we could make this part of the checkCallback? (i.e., if we are in no character
  // mode, don't even bother to list this command?)
  const actionContext =
    charCtx || (await requireActiveCharacterContext(plugin, view));

  const path = actionContext.characterPath;
  const context = actionContext.characterContext;
  const { character, lens } = context;
  const characterAssets = lens.assets.get(character);

  const availableAssets: Datasworn.Asset[] = [];
  for (const asset of actionContext.assets.values()) {
    if (!characterAssets.find(({ id }) => id === asset._id)) {
      // Character does not have this asset
      availableAssets.push(asset);
    }
  }

  const selectedAsset =
    asset ?? (await AssetPickerModal.pick(plugin, actionContext));

  if (!selectedAsset) {
    return;
  }

  const options: [string, Datasworn.AssetOptionField][] = [];
  walkAsset(
    selectedAsset,
    {
      onAnyOption(key, option) {
        options.push([key, option]);
      },
    },
    defaultMarkedAbilitiesForAsset(selectedAsset),
  );

  const optionValues: Record<string, string> = {};
  for (const [key, optionField] of options) {
    switch (optionField.field_type) {
      case "select_value": {
        const choice = await CustomSuggestModal.select(
          plugin.app,
          Object.entries(optionField.choices),
          ([_choiceKey, choice]) => choice.label,
          undefined,
          capitalize(optionField.label),
        );
        optionValues[key] = choice[0];
        break;
      }
      case "select_enhancement": {
        alert(
          "'select_enhancement' option type is not supported at this time.",
        );
        continue;
      }
      case "text": {
        optionValues[key] = await PromptModal.prompt(
          plugin.app,
          capitalize(optionField.label),
        );
      }
    }
  }

  // TODO: this is clunky-- at this point, optionValues is actually just the options field
  // in the IronVaultAssetSchema... so can't we just work with that?
  const updatedAsset = produce(selectedAsset, (draft) => {
    walkAsset(
      draft,
      {
        onAnyOption(key, option) {
          option.value = optionValues[key];
        },
      },
      defaultMarkedAbilitiesForAsset(selectedAsset),
    );
  });

  await context.updater(vaultProcess(plugin.app, path), (char) =>
    addOrUpdateViaDataswornAsset(lens, actionContext).update(
      char,
      updatedAsset,
    ),
  );
}

export async function createNewCharacter(
  plugin: IronVaultPlugin,
<<<<<<< HEAD
  view?: MarkdownView | MarkdownFileInfo,
) {
  const campaignContext = await determineCampaignContext(plugin, view);
  const { lens, validater } = characterLens(campaignContext.ruleset);
=======
  defaultFolder?: string,
) {
  const { lens, validater } = characterLens(plugin.datastore.ruleset);
>>>>>>> 1aa48df6

  const { fileName, name, targetFolder } = await CharacterCreateModal.show(
    plugin,
    {
      targetFolder: defaultFolder,
    },
  );

  await createNewIronVaultEntityFile(
    plugin.app,
    targetFolder,
    fileName,
    IronVaultKind.Character,
    createValidCharacter(lens, validater, name).raw,
    plugin.settings.characterTemplateFile,
    `
\`\`\`${pluginPrefixed("character-info")}
\`\`\`

\`\`\`${pluginPrefixed("character-stats")}
\`\`\`

\`\`\`${pluginPrefixed("character-meters")}
\`\`\`

\`\`\`${pluginPrefixed("character-special-tracks")}
\`\`\`

\`\`\`${pluginPrefixed("character-impacts")}
\`\`\`

\`\`\`${pluginPrefixed("character-assets")}
\`\`\`

`,
    true,
  );
}

export function initiativeValueLabel(
  ruleset: Ruleset,
  val: boolean | undefined,
): string {
  const labels = [];
  if (val === true && ruleset.ids.contains("classic")) {
    labels.push("Has initiative");
  }
  if (val === false && ruleset.ids.contains("classic")) {
    labels.push("No initiative");
  }
  if (val === true && ruleset.ids.contains("starforged")) {
    labels.push("In control");
  }
  if (val === false && ruleset.ids.contains("starforged")) {
    labels.push("In a bad spot");
  }
  if (val == null) {
    labels.push("Out of combat");
  }
  return labels.join("/");
}

export const changeInitiative = async (
  plugin: IronVaultPlugin,
  editor: Editor,
  view: MarkdownView | MarkdownFileInfo,
) => {
  const actionContext = await requireActiveCharacterContext(plugin, view);

  const ruleset = actionContext.ruleset;

  const { character, lens } = actionContext.characterContext;

  const oldInitiative = lens.initiative.get(character);

  const newInitiative = await CustomSuggestModal.select(
    plugin.app,
    [true, false, undefined],
    (n) => initiativeValueLabel(ruleset, n),
    undefined,
    `Choose the new value for your initiative/position.`,
  );

  await actionContext.update(plugin.app, (char, { lens }) =>
    lens.initiative.update(char, newInitiative),
  );

  appendNodesToMoveOrMechanicsBlockWithActor(
    editor,
    plugin,
    actionContext,
    createInitiativeNode(
      // TODO(@cwegrzyn): once we have a setting that controls which version of position/initiative
      //   to use, we'll use that instead here and in determining the label.
      ruleset.ids.contains("starforged") ? "position" : "initiative",
      initiativeValueLabel(ruleset, oldInitiative).toLowerCase(),
      initiativeValueLabel(ruleset, newInitiative).toLowerCase(),
    ),
  );
};
export async function pickActiveCharacter(
  plugin: IronVaultPlugin,
  view?: MarkdownView | MarkdownFileInfo,
) {
  const campaignContext = await determineCampaignContext(plugin, view);
  const actionContext = await promptForCampaignCharacter(
    plugin,
    campaignContext,
  );
  await setActiveCharacter(
    plugin,
    campaignContext.campaign,
    actionContext.characterPath,
  );
}<|MERGE_RESOLUTION|>--- conflicted
+++ resolved
@@ -125,16 +125,11 @@
 
 export async function createNewCharacter(
   plugin: IronVaultPlugin,
-<<<<<<< HEAD
   view?: MarkdownView | MarkdownFileInfo,
+  defaultFolder?: string,
 ) {
   const campaignContext = await determineCampaignContext(plugin, view);
   const { lens, validater } = characterLens(campaignContext.ruleset);
-=======
-  defaultFolder?: string,
-) {
-  const { lens, validater } = characterLens(plugin.datastore.ruleset);
->>>>>>> 1aa48df6
 
   const { fileName, name, targetFolder } = await CharacterCreateModal.show(
     plugin,
